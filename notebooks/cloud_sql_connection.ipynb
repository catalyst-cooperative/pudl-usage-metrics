{
 "cells": [
  {
   "cell_type": "markdown",
   "id": "193c7fc6-79e6-4896-b08f-bb5747a096a5",
   "metadata": {},
   "source": [
    " - write table using google connection\n",
    " - write table using regular ip connection\n",
    " - restart the db? "
   ]
  },
  {
   "cell_type": "markdown",
   "id": "71739194-0593-47c4-bb2a-ecfa721c1a06",
   "metadata": {},
   "source": [
    "## Using Google connection with Dagster"
   ]
  },
  {
   "cell_type": "code",
   "execution_count": null,
   "id": "03dc8a5d-306d-44dd-97c7-a8d434e7d2b5",
   "metadata": {},
   "outputs": [],
   "source": [
    "%%time\n",
    "import numpy as np\n",
    "import pandas as pd\n",
    "\n",
<<<<<<< HEAD
=======
    "df = pd.DataFrame(np.random.randint(0, 100, size=(100, 4)), columns=list(\"ABCD\"))\n",
    "\n",
>>>>>>> 975b9d7c
    "from usage_metrics.resources.postgres import PostgresManager\n",
    "\n",
    "rng = np.random.default_rng()\n",
    "df = pd.DataFrame(rng.integers(0, 100, size=(100, 4)), columns=list(\"ABCD\"))\n",
    "\n",
    "engine = PostgresManager()._create_engine()\n",
    "\n",
    "with engine.connect() as con:\n",
    "    df.to_sql(\"new_table\", con, if_exists=\"replace\")"
   ]
  },
  {
   "cell_type": "markdown",
   "id": "4bff7d29-22e8-41fb-b22b-039c1dfa16c6",
   "metadata": {},
   "source": [
    "## Using regular sql alchemy connection"
   ]
  },
  {
   "cell_type": "code",
   "execution_count": null,
   "id": "1e9fd165-a245-49ee-b3eb-845060bd674d",
   "metadata": {},
   "outputs": [],
   "source": [
    "%%time\n",
    "import os\n",
    "\n",
    "import sqlalchemy as sa\n",
    "\n",
    "\n",
    "def get_sql_engine() -> sa.engine.Engine:\n",
    "    \"\"\"Create a sql alchemy engine from environment vars.\"\"\"\n",
    "    user = os.environ[\"POSTGRES_USER\"]\n",
    "    password = os.environ[\"POSTGRES_PASS\"]\n",
    "    db = os.environ[\"POSTGRES_DB\"]\n",
    "    db_ip = \"35.193.54.179\"\n",
    "    return sa.create_engine(f\"postgresql://{user}:{password}@{db_ip}:5432/{db}\")\n",
    "\n",
    "\n",
    "engine = get_sql_engine()\n",
    "\n",
    "with engine.connect() as con:\n",
    "    df.to_sql(\"new_table\", con, if_exists=\"replace\")"
   ]
  },
  {
   "cell_type": "code",
   "execution_count": null,
   "id": "2af1354b-9ad9-45e9-bec2-30d80a92d353",
   "metadata": {},
   "outputs": [],
   "source": [
    "engine"
   ]
  },
  {
   "cell_type": "markdown",
   "id": "50978d9f-bb12-46df-b543-8090225c6c9d",
   "metadata": {},
   "source": [
    "## Using Google connection **without** Dagster Resource"
   ]
  },
  {
   "cell_type": "code",
   "execution_count": null,
   "id": "cd2a5b98-5d79-41bb-ab83-85934f88bf7a",
   "metadata": {},
   "outputs": [],
   "source": [
    "import csv\n",
    "from io import StringIO\n",
    "\n",
    "import pg8000\n",
    "from google.cloud.sql.connector import Connector\n",
    "\n",
    "\n",
    "def _init_connection_engine() -> sa.engine.Engine:\n",
    "    \"\"\"Create a SqlAlchemy engine using Cloud SQL connection client.\"\"\"\n",
    "\n",
    "    def getconn() -> pg8000.dbapi.Connection:\n",
    "        with Connector() as connector:\n",
    "            conn: pg8000.dbapi.Connection = connector.connect(\n",
    "                os.environ[\"POSTGRES_CONNECTION_NAME\"],\n",
    "                \"pg8000\",\n",
    "                user=os.environ[\"POSTGRES_USER\"],\n",
    "                password=os.environ[\"POSTGRES_PASS\"],\n",
    "                db=os.environ[\"POSTGRES_DB\"],\n",
    "                enable_iam_auth=True,\n",
    "            )\n",
    "        return conn\n",
    "\n",
    "    engine = sa.create_engine(\n",
    "        \"postgresql+pg8000://\",\n",
    "        creator=getconn,\n",
    "    )\n",
    "    engine.dialect.description_encoding = None\n",
    "    return engine\n",
    "\n",
    "\n",
    "def psql_insert_copy(table, conn, keys, data_iter):\n",
<<<<<<< HEAD
    "    \"\"\"Execute SQL statement inserting data.\n",
=======
    "    \"\"\"Execute SQL statement inserting data\n",
>>>>>>> 975b9d7c
    "\n",
    "    Parameters\n",
    "    ----------\n",
    "    table : pandas.io.sql.SQLTable\n",
    "    conn : sqlalchemy.engine.Engine or sqlalchemy.engine.Connection\n",
    "    keys : list of str\n",
    "        Column names\n",
    "    data_iter : Iterable that iterates the values to be inserted\n",
    "    \"\"\"\n",
    "    # gets a DBAPI connection that can provide a cursor\n",
    "    dbapi_conn = conn.connection\n",
    "    with dbapi_conn as cur:\n",
    "        s_buf = StringIO()\n",
    "        writer = csv.writer(s_buf)\n",
    "        writer.writerows(data_iter)\n",
    "        s_buf.seek(0)\n",
    "\n",
    "        columns = \", \".join([f'\"{k}\"' for k in keys])\n",
<<<<<<< HEAD
    "        table_name = f\"{table.schema}.{table.name}\" if table.schema else table.name\n",
=======
    "        if table.schema:\n",
    "            table_name = f\"{table.schema}.{table.name}\"\n",
    "        else:\n",
    "            table_name = table.name\n",
>>>>>>> 975b9d7c
    "\n",
    "        sql = f\"COPY {table_name} ({columns}) FROM STDIN WITH CSV\"\n",
    "        cur.copy_expert(sql=sql, file=s_buf)"
   ]
  },
  {
   "cell_type": "code",
   "execution_count": null,
   "id": "cb256fc2-8f50-4e90-931f-dc55b978080b",
   "metadata": {},
   "outputs": [],
   "source": [
    "with engine.connect() as con:\n",
    "    print(con)"
   ]
  },
  {
   "cell_type": "code",
   "execution_count": null,
   "id": "cce4903c-530f-4c27-b2f7-ed0344caf87f",
   "metadata": {},
   "outputs": [],
   "source": [
    "%%time\n",
    "\n",
    "engine = _init_connection_engine()\n",
    "\n",
    "with engine.connect() as con:\n",
    "    df.to_sql(\"new_table\", con, if_exists=\"replace\", method=psql_insert_copy)"
   ]
  },
  {
   "cell_type": "code",
   "execution_count": null,
   "id": "d7a883a0-7d6e-4a83-9d05-6eb20e46f949",
   "metadata": {},
   "outputs": [],
   "source": [
    "%%time\n",
    "import numpy as np\n",
    "import pandas as pd\n",
    "\n",
    "\n",
    "def psql_insert_copy(table, conn, keys, data_iter):\n",
<<<<<<< HEAD
    "    \"\"\"Execute SQL statement inserting data.\n",
=======
    "    \"\"\"Execute SQL statement inserting data\n",
>>>>>>> 975b9d7c
    "\n",
    "    Parameters\n",
    "    ----------\n",
    "    table : pandas.io.sql.SQLTable\n",
    "    conn : sqlalchemy.engine.Engine or sqlalchemy.engine.Connection\n",
    "    keys : list of str\n",
    "        Column names\n",
    "    data_iter : Iterable that iterates the values to be inserted\n",
    "    \"\"\"\n",
    "    # gets a DBAPI connection that can provide a cursor\n",
    "    dbapi_conn = conn.connection\n",
    "    with dbapi_conn.cursor() as cur:\n",
    "        s_buf = StringIO()\n",
    "        writer = csv.writer(s_buf)\n",
    "        writer.writerows(data_iter)\n",
    "        s_buf.seek(0)\n",
    "\n",
    "        columns = \", \".join([f'\"{k}\"' for k in keys])\n",
<<<<<<< HEAD
    "        table_name = f\"{table.schema}.{table.name}\" if table.schema else table.name\n",
=======
    "        if table.schema:\n",
    "            table_name = f\"{table.schema}.{table.name}\"\n",
    "        else:\n",
    "            table_name = table.name\n",
>>>>>>> 975b9d7c
    "\n",
    "        sql = f\"COPY {table_name} ({columns}) FROM STDIN WITH CSV\"\n",
    "        cur.copy_expert(sql=sql, file=s_buf)\n",
    "\n",
<<<<<<< HEAD
=======
    "\n",
    "df = pd.DataFrame(np.random.randint(0, 100, size=(100, 4)), columns=list(\"ABCD\"))\n",
>>>>>>> 975b9d7c
    "\n",
    "rng = np.random.default_rng()\n",
    "df = pd.DataFrame(rng.integers(0, 100, size=(100, 4)), columns=list(\"ABCD\"))\n",
    "\n",
    "df.to_sql(\n",
    "    name=\"new_table\",\n",
    "    con=engine,\n",
    "    if_exists=\"replace\",\n",
    "    chunksize=10,\n",
    "    method=psql_insert_copy,\n",
    ")"
   ]
  },
  {
   "cell_type": "code",
   "execution_count": null,
   "id": "287bf5e4-d6f4-4986-9ac1-fa92e6bbe6b1",
   "metadata": {},
   "outputs": [],
   "source": []
  }
 ],
 "metadata": {
  "kernelspec": {
   "display_name": "Python 3 (ipykernel)",
   "language": "python",
   "name": "python3"
  },
  "language_info": {
   "codemirror_mode": {
    "name": "ipython",
    "version": 3
   },
   "file_extension": ".py",
   "mimetype": "text/x-python",
   "name": "python",
   "nbconvert_exporter": "python",
   "pygments_lexer": "ipython3",
   "version": "3.12.4"
  }
 },
 "nbformat": 4,
 "nbformat_minor": 5
}<|MERGE_RESOLUTION|>--- conflicted
+++ resolved
@@ -29,11 +29,6 @@
     "import numpy as np\n",
     "import pandas as pd\n",
     "\n",
-<<<<<<< HEAD
-=======
-    "df = pd.DataFrame(np.random.randint(0, 100, size=(100, 4)), columns=list(\"ABCD\"))\n",
-    "\n",
->>>>>>> 975b9d7c
     "from usage_metrics.resources.postgres import PostgresManager\n",
     "\n",
     "rng = np.random.default_rng()\n",
@@ -137,11 +132,7 @@
     "\n",
     "\n",
     "def psql_insert_copy(table, conn, keys, data_iter):\n",
-<<<<<<< HEAD
     "    \"\"\"Execute SQL statement inserting data.\n",
-=======
-    "    \"\"\"Execute SQL statement inserting data\n",
->>>>>>> 975b9d7c
     "\n",
     "    Parameters\n",
     "    ----------\n",
@@ -160,14 +151,7 @@
     "        s_buf.seek(0)\n",
     "\n",
     "        columns = \", \".join([f'\"{k}\"' for k in keys])\n",
-<<<<<<< HEAD
     "        table_name = f\"{table.schema}.{table.name}\" if table.schema else table.name\n",
-=======
-    "        if table.schema:\n",
-    "            table_name = f\"{table.schema}.{table.name}\"\n",
-    "        else:\n",
-    "            table_name = table.name\n",
->>>>>>> 975b9d7c
     "\n",
     "        sql = f\"COPY {table_name} ({columns}) FROM STDIN WITH CSV\"\n",
     "        cur.copy_expert(sql=sql, file=s_buf)"
@@ -212,11 +196,7 @@
     "\n",
     "\n",
     "def psql_insert_copy(table, conn, keys, data_iter):\n",
-<<<<<<< HEAD
     "    \"\"\"Execute SQL statement inserting data.\n",
-=======
-    "    \"\"\"Execute SQL statement inserting data\n",
->>>>>>> 975b9d7c
     "\n",
     "    Parameters\n",
     "    ----------\n",
@@ -235,23 +215,11 @@
     "        s_buf.seek(0)\n",
     "\n",
     "        columns = \", \".join([f'\"{k}\"' for k in keys])\n",
-<<<<<<< HEAD
     "        table_name = f\"{table.schema}.{table.name}\" if table.schema else table.name\n",
-=======
-    "        if table.schema:\n",
-    "            table_name = f\"{table.schema}.{table.name}\"\n",
-    "        else:\n",
-    "            table_name = table.name\n",
->>>>>>> 975b9d7c
     "\n",
     "        sql = f\"COPY {table_name} ({columns}) FROM STDIN WITH CSV\"\n",
     "        cur.copy_expert(sql=sql, file=s_buf)\n",
     "\n",
-<<<<<<< HEAD
-=======
-    "\n",
-    "df = pd.DataFrame(np.random.randint(0, 100, size=(100, 4)), columns=list(\"ABCD\"))\n",
->>>>>>> 975b9d7c
     "\n",
     "rng = np.random.default_rng()\n",
     "df = pd.DataFrame(rng.integers(0, 100, size=(100, 4)), columns=list(\"ABCD\"))\n",
