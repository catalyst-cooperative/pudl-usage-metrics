--- conflicted
+++ resolved
@@ -40,13 +40,8 @@
         "matplotlib~=3.5.1",
         "pytest~=7.1.1",
         "pg8000~=1.29.1",
-<<<<<<< HEAD
-        "google-cloud-storage~=2.4.0",
         "cloud-sql-python-connector[pg8000]>=0.6.2,<1.2.0",
-=======
         "google-cloud-storage>=2.4,<2.8",
-        "cloud-sql-python-connector[pg8000]>=0.6.2,<0.8.0",
->>>>>>> dc1b80fc
     ],
     extras_require={
         "dev": [
