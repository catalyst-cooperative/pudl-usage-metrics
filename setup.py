--- conflicted
+++ resolved
@@ -32,13 +32,8 @@
         "dagit==0.14.9",
         "dagster-pandera==0.14.9",
         "pandas-gbq~=0.17.0",
-<<<<<<< HEAD
         "pydata-google-auth>=1.3,<1.5",
-        "jupyterlab~=3.2.8",
-=======
-        "pydata-google-auth~=1.3.0",
         "jupyterlab>=3.2.8,<3.5.0",
->>>>>>> dced88be
         "psycopg2~=2.9.3",
         "ipinfo~=4.2.1",
         "joblib~=1.1.0",
