name: tox-pytest

on: [push, pull_request]

jobs:
  ci-test:
    runs-on: ubuntu-latest
    strategy:
      fail-fast: false
    defaults:
      run:
        shell: bash -l {0}

    steps:
      - uses: actions/checkout@v4
        with:
          fetch-depth: 2

      - name: Set up conda environment for testing
<<<<<<< HEAD
        uses: mamba-org/setup-micromamba@v1
=======
        uses: conda-incubator/setup-miniconda@v3.0.4
>>>>>>> 0533de71
        with:
          environment-file: environment.yml
          cache-environment: true
          condarc: |
            channels:
            - conda-forge
            - defaults
            channel_priority: strict

      - shell: bash -l {0}
        run: |
          conda info
          conda list
          conda config --show-sources
          conda config --show
          printenv | sort

      - name: Authenticate gcloud
<<<<<<< HEAD
        id: gcloud-auth
        continue-on-error: true
=======
>>>>>>> 0533de71
        uses: "google-github-actions/auth@v2"
        with:
          workload_identity_provider: "projects/345950277072/locations/global/workloadIdentityPools/gh-actions-pool/providers/gh-actions-provider"
          service_account: "pudl-usage-metrics-etl@catalyst-cooperative-pudl.iam.gserviceaccount.com"
          create_credentials_file: true

      - name: Run pytest
        env:
          IPINFO_TOKEN: ${{ secrets.IPINFO_TOKEN }}
          POSTGRES_IP: ${{ secrets.POSTGRES_IP }}
          POSTGRES_USER: ${{ secrets.POSTGRES_USER }}
          POSTGRES_PASSWORD: ${{ secrets.POSTGRES_PASSWORD }}
          POSTGRES_DB: ${{ secrets.POSTGRES_DB }}
          POSTGRES_PORT: ${{ secrets.POSTGRES_PORT }}
        run: |
          conda run -n pudl-usage-metrics pytest

      - name: Upload test coverage report to CodeCov
        uses: codecov/codecov-action@v4

  ci-notify:
    runs-on: ubuntu-latest
    needs: ci-test
    if: ${{ always() }}
    steps:
      - name: Inform the Codemonkeys
        uses: 8398a7/action-slack@v3
        continue-on-error: true
        with:
          status: custom
          fields: workflow,job,commit,repo,ref,author,took
          custom_payload: |
            {
              username: 'action-slack',
              icon_emoji: ':octocat:',
              attachments: [{
                color: '${{ needs.ci-test.result }}' === 'success' ? 'good' : '${{ needs.ci-test.result }}' === 'failure' ? 'danger' : 'warning',
                text: `${process.env.AS_REPO}@${process.env.AS_REF}\n ${process.env.AS_WORKFLOW} (${process.env.AS_COMMIT})\n by ${process.env.AS_AUTHOR}\n Status: ${{ needs.ci-test.result }}`,
              }]
            }
        env:
          GITHUB_TOKEN: ${{ github.token }} # required
          SLACK_WEBHOOK_URL: ${{ secrets.SLACK_WEBHOOK_URL }} # required
          MATRIX_CONTEXT: ${{ toJson(matrix) }} # required<|MERGE_RESOLUTION|>--- conflicted
+++ resolved
@@ -17,11 +17,7 @@
           fetch-depth: 2
 
       - name: Set up conda environment for testing
-<<<<<<< HEAD
         uses: mamba-org/setup-micromamba@v1
-=======
-        uses: conda-incubator/setup-miniconda@v3.0.4
->>>>>>> 0533de71
         with:
           environment-file: environment.yml
           cache-environment: true
@@ -40,11 +36,8 @@
           printenv | sort
 
       - name: Authenticate gcloud
-<<<<<<< HEAD
         id: gcloud-auth
         continue-on-error: true
-=======
->>>>>>> 0533de71
         uses: "google-github-actions/auth@v2"
         with:
           workload_identity_provider: "projects/345950277072/locations/global/workloadIdentityPools/gh-actions-pool/providers/gh-actions-provider"
