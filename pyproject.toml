[project]
name = "pudl_usage_metrics"
version = "0.1.0"
authors = [{name = "PUDL", email = "pudl@catalyst.coop"}]
requires-python = ">=3.12,<3.13"

dependencies = [
    "pandas>=2.2,<2.3",
    "sqlalchemy>=2",
<<<<<<< HEAD
    "dagster>=1.7.15, <1.8",
    "dagster-webserver>=1.7.15,<1.8",
=======
    "dagster>=1.7, <1.7.17", # Update to 1.7.14 once released, 1.7.13 clashes with Python 3.12
>>>>>>> f45e4d25
    "pandas-gbq>=0.23.1",
    "pydata-google-auth>=1.8.2",
    "jupyterlab>=4.2.3",
    "psycopg2>=2.9.9",
    "ipinfo>=5.0.1",
    "joblib>=1.4.2",
    "matplotlib>=3.9.0",
    "pg8000>=1.31.1",
    "cloud-sql-python-connector[pg8000]>=1.11.0",
    "google-cloud-storage>=2.17",
    ]

classifiers = [
    "Development Status :: 3 - Alpha",
    "Environment :: Console",
    "License :: OSI Approved :: MIT License",
    "Natural Language :: English",
    "Operating System :: OS Independent",
    "Programming Language :: Python",
    "Programming Language :: Python :: 3",
    "Programming Language :: Python :: 3 :: Only",
    "Programming Language :: Python :: 3.12",
]


[project.optional-dependencies]
dev = [
    "black>=22,<25",  # A deterministic code formatter
    "isort>=5,<6",  # Standardized import sorting
    "twine>=3.3,<6.0",  # Used to make releases to PyPI
    "tox>=4.16,<4.17",  # Python test environment manager
]

docs = [
    "doc8>=0.9,<1.2",  # Ensures clean documentation formatting
    "sphinx>=4,<9",  # The default Python documentation redering engine
    "sphinx-autoapi>=1.8,<4",  # Generates documentation from docstrings
    "sphinx-issues>=1.2,<5.0",  # Allows references to GitHub issues
    "sphinx-rtd-dark-mode>=1.2,<2",  # Allow user to toggle light/dark mode
    "sphinx-rtd-theme>=1,<3",  # Standard Sphinx theme for Read The Docs
]

tests = [
    "coverage>=5.3,<8",  # Lets us track what code is being tested
    "doc8>=0.9,<1.2",  # Ensures clean documentation formatting
    "pre-commit>=3.7,<4",  # Allow us to run pre-commit hooks in testing
    "pydocstyle>=5.1,<7",  # Style guidelines for Python documentation
    "pytest>=8,<8.4",  # Our testing framework
    "pytest-asyncio>=0.20,<0.24",  # Test async functions
    "pytest-console-scripts>=1.4.1,<2",  # Allow automatic testing of scripts
    "pytest-cov>=5.0.0",  # Pytest plugin for working with coverage
    "pytest-mock>=3.14,<3.15",  # Pytest plugin for mocking function calls and objects
    "ruff>=0.4,<0.6",
]

[project.scripts]
pudl_usage_metrics = "pudl_usage_metrics.cli:main"

[build-system]
requires = [
    "setuptools>=66",
]
build-backend = "setuptools.build_meta"

[tool.doc8]
max-line-length = 88
ignore-path = ["docs/_build"]

[tool.pytest.ini_options]
testpaths = "./"
filterwarnings = [
    "ignore:distutils Version classes are deprecated:DeprecationWarning",
    "ignore:Creating a LegacyVersion:DeprecationWarning:pkg_resources[.*]",
]
addopts = "--verbose"
log_format = "%(asctime)s [%(levelname)8s] %(name)s:%(lineno)s %(message)s"
log_date_format = "%Y-%m-%d %H:%M:%S"
log_cli = "true"
log_cli_level = "INFO"
doctest_optionflags = [
    "NORMALIZE_WHITESPACE",
    "IGNORE_EXCEPTION_DETAIL",
    "ELLIPSIS",
]

[tool.ruff]
# Assume Python 3.12
target-version = "py312"
line-length = 88
indent-width = 4

[tool.ruff.format]
quote-style = "double"
indent-style = "space"
skip-magic-trailing-comma = false
line-ending = "auto"

[tool.ruff.lint]
select = [
    "A", # flake8-builtins
    # "ARG", # unused arguments
    # "B",  # flake8-bugbear
    "C",   # Limit cyclomatic complexity using mccabe
    "D",   # pydocstyle errors
    "E",   # pycodestyle errors
    "EXE", # executable file issues
    # "ERA", # eradicate: find commented out code
    "F",   # pyflakes
    "I",   # isort
    "ISC", # implicit string concatenation
    "N",   # pep8-naming
    "NPY", # NumPy specific checks
    "PD",  # pandas checks
    "PGH", # pygrep-hooks
    # "PL",  # pylint
    # "PT",  # pytest style
    "PTH", # use pathlib
    "Q",   # flake8-quotes
    "RET", # check return values
    "RSE", # unnecessary parenthises on raised exceptions
    "S",   # flake8-bandit
    "SIM", # flake8-simplify
    # "T",   # print statements found
    "UP", # pyupgrade (use modern python syntax)
    "W",  # pycodestyle warnings
]

ignore = [
    "D401",   # Require imperative mood in docstrings.
    "D417",
    "E501",   # Overlong lines.
    "E203",   # Space before ':' (black recommends to ignore)
    "PD003",  # Use of isna rather than isnull
    "PD004",  # Use of notna rather than notnull
    "PD008",  # Use of df.at[] rather than df.loc[]
    "PD010",  # Use of df.stack()
    "PD013",  # Use of df.unstack()
    "PD015",  # Use of pd.merge() rather than df.merge()
    "PD901",  # df as variable name
    "RET504", # Ignore unnecessary assignment before return
    "S101",   # Use of assert
]

# Don't automatically concatenate strings -- sometimes we forget a comma!
unfixable = ["ISC"]

[tool.ruff.lint.per-file-ignores]
"__init__.py" = ["F401"]    # Ignore unused imports
"tests/*" = ["D"]

[tool.ruff.lint.pep8-naming]
# Allow Pydantic's `@validator` decorator to trigger class method treatment.
classmethod-decorators = ["pydantic.validator", "pydantic.root_validator"]

[tool.ruff.lint.isort]
known-first-party = ["ferc_xbrl_extractor"]

[tool.ruff.lint.pydocstyle]
convention = "google"

[tool.ruff.lint.mccabe]
max-complexity = 10

[tool.ruff.lint.flake8-quotes]
docstring-quotes = "double"
inline-quotes = "double"
multiline-quotes = "double"<|MERGE_RESOLUTION|>--- conflicted
+++ resolved
@@ -7,12 +7,8 @@
 dependencies = [
     "pandas>=2.2,<2.3",
     "sqlalchemy>=2",
-<<<<<<< HEAD
-    "dagster>=1.7.15, <1.8",
+    "dagster>=1.7.15, <1.7.17",
     "dagster-webserver>=1.7.15,<1.8",
-=======
-    "dagster>=1.7, <1.7.17", # Update to 1.7.14 once released, 1.7.13 clashes with Python 3.12
->>>>>>> f45e4d25
     "pandas-gbq>=0.23.1",
     "pydata-google-auth>=1.8.2",
     "jupyterlab>=4.2.3",
